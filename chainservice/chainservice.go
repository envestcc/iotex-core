// Copyright (c) 2019 IoTeX Foundation
// This source code is provided 'as is' and no warranties are given as to title or non-infringement, merchantability
// or fitness for purpose and, to the extent permitted by law, all liability for your use of the code is disclaimed.
// This source code is governed by Apache License 2.0 that can be found in the LICENSE file.

package chainservice

import (
	"context"
	"strconv"

	"github.com/libp2p/go-libp2p-core/peer"
	"github.com/pkg/errors"
	"github.com/prometheus/client_golang/prometheus"
	"google.golang.org/protobuf/proto"

	"github.com/iotexproject/iotex-address/address"
	"github.com/iotexproject/iotex-election/committee"
	"github.com/iotexproject/iotex-proto/golang/iotexrpc"
	"github.com/iotexproject/iotex-proto/golang/iotextypes"

	"github.com/iotexproject/iotex-core/action"
	"github.com/iotexproject/iotex-core/action/protocol"
	"github.com/iotexproject/iotex-core/action/protocol/poll"
	"github.com/iotexproject/iotex-core/action/protocol/staking"
	"github.com/iotexproject/iotex-core/actpool"
	"github.com/iotexproject/iotex-core/api"
	"github.com/iotexproject/iotex-core/blockchain"
	"github.com/iotexproject/iotex-core/blockchain/block"
	"github.com/iotexproject/iotex-core/blockchain/blockdao"
	"github.com/iotexproject/iotex-core/blockindex"
	"github.com/iotexproject/iotex-core/blocksync"
	"github.com/iotexproject/iotex-core/consensus"
	"github.com/iotexproject/iotex-core/nodeinfo"
	"github.com/iotexproject/iotex-core/p2p"
	"github.com/iotexproject/iotex-core/pkg/lifecycle"
	"github.com/iotexproject/iotex-core/pkg/log"
	"github.com/iotexproject/iotex-core/state/factory"
)

var (
	_apiCallWithChainIDMtc = prometheus.NewCounterVec(
		prometheus.CounterOpts{
			Name: "iotex_apicall_chainid_metrics",
			Help: "API call ChainID Statistics",
		},
		[]string{"chain_id"},
	)
	_apiCallWithOutChainIDMtc = prometheus.NewCounterVec(
		prometheus.CounterOpts{
			Name: "iotex_apicall_nochainid_metrics",
			Help: "API call Without ChainID Statistics",
		},
		[]string{"sender", "recipient"},
	)
	_blockchainFullnessMtc = prometheus.NewGaugeVec(
		prometheus.GaugeOpts{
			Name: "iotex_blockchain_fullness",
			Help: "Blockchain fullness statistics",
		},
		[]string{"message_type"},
	)
)

func init() {
	prometheus.MustRegister(_apiCallWithChainIDMtc)
	prometheus.MustRegister(_apiCallWithOutChainIDMtc)
	prometheus.MustRegister(_blockchainFullnessMtc)
}

// ChainService is a blockchain service with all blockchain components.
type ChainService struct {
	lifecycle         lifecycle.Lifecycle
	actpool           actpool.ActPool
	blocksync         blocksync.BlockSync
	consensus         consensus.Consensus
	chain             blockchain.Blockchain
	factory           factory.Factory
	blockdao          blockdao.BlockDAO
	p2pAgent          p2p.Agent
	electionCommittee committee.Committee
	// TODO: explorer dependency deleted at #1085, need to api related params
<<<<<<< HEAD
	indexer              blockindex.Indexer
	bfIndexer            blockindex.BloomFilterIndexer
	liquidStakingIndexer blockindex.LiquidStakingIndexer
	candidateIndexer     *poll.CandidateIndexer
	candBucketsIndexer   *staking.CandidatesBucketsIndexer
	registry             *protocol.Registry
	nodeInfoManager      *nodeinfo.InfoManager
=======
	indexer            blockindex.Indexer
	bfIndexer          blockindex.BloomFilterIndexer
	candidateIndexer   *poll.CandidateIndexer
	candBucketsIndexer *staking.CandidatesBucketsIndexer
	sgdIndexer         blockindex.SGDRegistry
	registry           *protocol.Registry
	nodeInfoManager    *nodeinfo.InfoManager
>>>>>>> 6f76d9e7
}

// Start starts the server
func (cs *ChainService) Start(ctx context.Context) error {
	return cs.lifecycle.OnStartSequentially(ctx)
}

// Stop stops the server
func (cs *ChainService) Stop(ctx context.Context) error {
	return cs.lifecycle.OnStopSequentially(ctx)
}

// ReportFullness switch on or off block sync
func (cs *ChainService) ReportFullness(_ context.Context, messageType iotexrpc.MessageType, fullness float32) {
	_blockchainFullnessMtc.WithLabelValues(iotexrpc.MessageType_name[int32(messageType)]).Set(float64(fullness))
}

// HandleAction handles incoming action request.
func (cs *ChainService) HandleAction(ctx context.Context, actPb *iotextypes.Action) error {
	act, err := (&action.Deserializer{}).SetEvmNetworkID(cs.chain.EvmNetworkID()).ActionToSealedEnvelope(actPb)
	if err != nil {
		return err
	}
	ctx = protocol.WithRegistry(ctx, cs.registry)
	err = cs.actpool.Add(ctx, act)
	if err != nil {
		log.L().Debug(err.Error())
	}
	chainIDmetrics(act)
	return err
}

func chainIDmetrics(act action.SealedEnvelope) {
	chainID := strconv.FormatUint(uint64(act.ChainID()), 10)
	if act.ChainID() > 0 {
		_apiCallWithChainIDMtc.WithLabelValues(chainID).Inc()
	} else {
		recipient, _ := act.Destination()
		//it will be empty for staking action, change string to staking in such case
		if recipient == "" {
			act, ok := act.Action().(action.EthCompatibleAction)
			if ok {
				if ethTx, err := act.ToEthTx(); err == nil && ethTx.To() != nil {
					if add, err := address.FromHex(ethTx.To().Hex()); err == nil {
						recipient = add.String()
					}
				}
			}
			if recipient == "" {
				recipient = "staking"
			}
		}
		_apiCallWithOutChainIDMtc.WithLabelValues(act.SenderAddress().String(), recipient).Inc()
	}
}

// HandleBlock handles incoming block request.
func (cs *ChainService) HandleBlock(ctx context.Context, peer string, pbBlock *iotextypes.Block) error {
	blk, err := block.NewDeserializer(cs.chain.EvmNetworkID()).FromBlockProto(pbBlock)
	if err != nil {
		return err
	}
	ctx, err = cs.chain.Context(ctx)
	if err != nil {
		return err
	}
	return cs.blocksync.ProcessBlock(ctx, peer, blk)
}

// HandleSyncRequest handles incoming sync request.
func (cs *ChainService) HandleSyncRequest(ctx context.Context, peer peer.AddrInfo, sync *iotexrpc.BlockSync) error {
	return cs.blocksync.ProcessSyncRequest(ctx, peer, sync.Start, sync.End)
}

// HandleConsensusMsg handles incoming consensus message.
func (cs *ChainService) HandleConsensusMsg(msg *iotextypes.ConsensusMessage) error {
	return cs.consensus.HandleConsensusMsg(msg)
}

// HandleNodeInfo handles nodeinfo message.
func (cs *ChainService) HandleNodeInfo(ctx context.Context, peer string, msg *iotextypes.NodeInfo) error {
	cs.nodeInfoManager.HandleNodeInfo(ctx, peer, msg)
	return nil
}

// HandleNodeInfoRequest handles request node info message
func (cs *ChainService) HandleNodeInfoRequest(ctx context.Context, peer peer.AddrInfo, msg *iotextypes.NodeInfoRequest) error {
	return cs.nodeInfoManager.HandleNodeInfoRequest(ctx, peer)
}

// ChainID returns ChainID.
func (cs *ChainService) ChainID() uint32 { return cs.chain.ChainID() }

// Blockchain returns the Blockchain
func (cs *ChainService) Blockchain() blockchain.Blockchain {
	return cs.chain
}

// StateFactory returns the state factory
func (cs *ChainService) StateFactory() factory.Factory {
	return cs.factory
}

// BlockDAO returns the blockdao
func (cs *ChainService) BlockDAO() blockdao.BlockDAO {
	return cs.blockdao
}

// ActionPool returns the Action pool
func (cs *ChainService) ActionPool() actpool.ActPool {
	return cs.actpool
}

// Consensus returns the consensus instance
func (cs *ChainService) Consensus() consensus.Consensus {
	return cs.consensus
}

// BlockSync returns the block syncer
func (cs *ChainService) BlockSync() blocksync.BlockSync {
	return cs.blocksync
}

// NodeInfoManager returns the delegate manager
func (cs *ChainService) NodeInfoManager() *nodeinfo.InfoManager {
	return cs.nodeInfoManager
}

// Registry returns a pointer to the registry
func (cs *ChainService) Registry() *protocol.Registry { return cs.registry }

// NewAPIServer creates a new api server
func (cs *ChainService) NewAPIServer(cfg api.Config, plugins map[int]interface{}) (*api.ServerV2, error) {
	if cfg.GRPCPort == 0 && cfg.HTTPPort == 0 {
		return nil, nil
	}
	p2pAgent := cs.p2pAgent
	apiServerOptions := []api.Option{
		api.WithBroadcastOutbound(func(ctx context.Context, chainID uint32, msg proto.Message) error {
			return p2pAgent.BroadcastOutbound(ctx, msg)
		}),
		api.WithNativeElection(cs.electionCommittee),
	}

	svr, err := api.NewServerV2(
		cfg,
		cs.chain,
		cs.blocksync,
		cs.factory,
		cs.blockdao,
		cs.indexer,
		cs.bfIndexer,
		cs.actpool,
		cs.registry,
		apiServerOptions...,
	)
	if err != nil {
		return nil, errors.Wrap(err, "failed to create API server")
	}

	return svr, nil
}<|MERGE_RESOLUTION|>--- conflicted
+++ resolved
@@ -80,23 +80,14 @@
 	p2pAgent          p2p.Agent
 	electionCommittee committee.Committee
 	// TODO: explorer dependency deleted at #1085, need to api related params
-<<<<<<< HEAD
-	indexer              blockindex.Indexer
-	bfIndexer            blockindex.BloomFilterIndexer
-	liquidStakingIndexer blockindex.LiquidStakingIndexer
-	candidateIndexer     *poll.CandidateIndexer
-	candBucketsIndexer   *staking.CandidatesBucketsIndexer
-	registry             *protocol.Registry
-	nodeInfoManager      *nodeinfo.InfoManager
-=======
-	indexer            blockindex.Indexer
-	bfIndexer          blockindex.BloomFilterIndexer
-	candidateIndexer   *poll.CandidateIndexer
-	candBucketsIndexer *staking.CandidatesBucketsIndexer
-	sgdIndexer         blockindex.SGDRegistry
-	registry           *protocol.Registry
-	nodeInfoManager    *nodeinfo.InfoManager
->>>>>>> 6f76d9e7
+	indexer                blockindex.Indexer
+	bfIndexer              blockindex.BloomFilterIndexer
+	contractStakingIndexer blockindex.ContractStakingIndexer
+	candidateIndexer       *poll.CandidateIndexer
+	candBucketsIndexer     *staking.CandidatesBucketsIndexer
+	sgdIndexer             blockindex.SGDRegistry
+	registry               *protocol.Registry
+	nodeInfoManager        *nodeinfo.InfoManager
 }
 
 // Start starts the server
