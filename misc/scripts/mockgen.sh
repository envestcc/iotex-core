--- conflicted
+++ resolved
@@ -155,14 +155,7 @@
         transmitter chain
 
 mkdir -p ./action/protocol/staking
-<<<<<<< HEAD
-mockgen -destination=./action/protocol/staking/liquidstake_indexer_mock.go  \
-        -source=./action/protocol/staking/liquidstake_indexer.go \
-        -package=staking \
-        LiquidStakingIndexer
-=======
 mockgen -destination=./action/protocol/staking/contractstake_indexer_mock.go  \
         -source=./action/protocol/staking/contractstake_indexer.go \
         -package=staking \
         ContractStakingIndexer
->>>>>>> f4e6be37
